--- conflicted
+++ resolved
@@ -61,95 +61,34 @@
 
 ## 🚀 Installation
 
-<<<<<<< HEAD
-### Prerequisites
-
-- [Python 3.11+](https://www.python.org/downloads/)
-- [Poetry](https://python-poetry.org/docs/)
-- [Docker](https://www.docker.com/)
-- [Docker Compose](https://docs.docker.com/compose/)
-- [dbt CLI](https://docs.getdbt.com/dbt-cli/installation)
-
-### 1. Clone the Repository
-=======
 ### 1. Clone the repository
->>>>>>> ed4518cb
 
 ```bash
 git clone https://github.com/Geobatpo07/datahut-duckhouse.git
 cd datahut-duckhouse
 ```
 
-<<<<<<< HEAD
-### 2. Install Python Dependencies
-=======
 ### 2. Install Python dependencies
->>>>>>> ed4518cb
 
 ```bash
-# Install dependencies
 poetry install
-
-# Install development dependencies
-poetry install --with dev
-
-# Set up pre-commit hooks
-poetry run pre-commit install
 ```
 
-### 3. Environment Configuration
-
-Copy and configure the environment file:
+### 3. Launch the full environment
 
 ```bash
-cp .env.example .env
-# Edit .env with your configuration
+docker-compose up --build
 ```
 
-<<<<<<< HEAD
-### 4. Start the Complete Environment
-=======
-### 3. Launch the full environment
->>>>>>> ed4518cb
-
-```bash
-# Build and start all services
-docker-compose up --build
-
-# Or start in detached mode
-docker-compose up -d --build
-```
-
-<<<<<<< HEAD
-### 5. Verify Installation
-
-```bash
-# Check service health
-docker-compose ps
-
-# Check MinIO (S3) - http://localhost:9001
-# Check Trino - http://localhost:8080
-# Check Flight Server - grpc://localhost:8815
-```
-
-### 6. Create a Tenant
-=======
 ### 4. Create a tenant
->>>>>>> ed4518cb
 
 ```bash
 poetry run python scripts/create_tenant.py --id tenant_acme
 ```
 
-<<<<<<< HEAD
-### 7. Data Ingestion
-
-Place a CSV file in `ingestion/data/data.csv` and run:
-=======
 ### 5. Ingest data
 
 Place a CSV file in ingestion/data/data.csv then run:
->>>>>>> ed4518cb
 
 ```bash
 poetry run python scripts/ingest_flight.py
@@ -202,99 +141,10 @@
 poetry run python scripts/delete_tenant.py --id tenant_acme
 ```
 
-<<<<<<< HEAD
-## 📊 Development & Testing
-
-### Running Tests
-
-```bash
-# Run all tests
-poetry run pytest
-
-# Run tests with coverage
-poetry run pytest --cov=flight_server --cov=scripts --cov-report=html
-
-# Run specific test file
-poetry run pytest tests/test_utils.py -v
-```
-
-### Code Quality
-
-```bash
-# Format code
-poetry run black .
-poetry run isort .
-
-# Lint code
-poetry run ruff check .
-poetry run flake8 .
-
-# Type checking
-poetry run mypy flight_server scripts
-
-# Security checks
-poetry run bandit -r flight_server scripts
-poetry run safety check
-```
-
-### Development Workflow
-
-```bash
-# 1. Create feature branch
-git checkout -b feature/your-feature
-
-# 2. Make changes and test
-poetry run pytest
-poetry run pre-commit run --all-files
-
-# 3. Commit changes
-git add .
-git commit -m "feat: your feature description"
-
-# 4. Push and create PR
-git push origin feature/your-feature
-```
-
-### Monitoring & Observability
-
-```bash
-# View application logs
-docker-compose logs -f flight-server
-
-# Check health status
-curl http://localhost:8815/health
-
-# View metrics
-curl http://localhost:8815/metrics
-```
-
-## 📊 Data Visualization
-
-### Trino Interface
-
-Access Trino at: [http://localhost:8080](http://localhost:8080)  
-Use `tenant_acme` as Trino catalog in Superset or Metabase.
-
-### Query Examples
-
-```sql
--- Query DuckDB tables
-SELECT * FROM tenant_acme.default.your_table LIMIT 10;
-
--- Query Iceberg tables
-SELECT * FROM tenant_acme.iceberg.your_iceberg_table LIMIT 10;
-
--- Join across backends
-SELECT d.*, i.additional_data 
-FROM tenant_acme.default.duckdb_table d
-JOIN tenant_acme.iceberg.iceberg_table i ON d.id = i.id;
-```
-=======
 ## 📈 BI Interface with Trino
 
 Access Trino at http://localhost:8080
 Use `tenant_acme` as the Trino catalog in Superset or Metabase.
->>>>>>> ed4518cb
 
 ## 🛣️ Roadmap
 
